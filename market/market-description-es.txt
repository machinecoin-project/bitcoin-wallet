<<<<<<< HEAD
Consiste en una cartera de litecoins para tu dispositivo Android. Puedes enviar litecoins entre teléfonos haciendo explorar los códigos QR que muestra la aplicación o mediante NFC (Near Field Communication).

CARACTERÍSTICAS:

• Visualización del saldo de la cartera en Litecoin y en otras monedas.
• Envío y recpción de litecoins a través de NFC, códigos QR o URL Litecoin.
• Libreta de direcciones para guardar las direcciones Litecoin utilizadas habitualmente.
• Las transacciones se pueden llevar a cabo sin conexión, ejecutándose al recuperar la conexión.
• Notificaciones de sistema para la conectividad a la red Litecoin y para la recepción de litecoins.
• Widget de aplicación para el saldo Litecoin.
=======
Ten tus Bitcoins siempre contigo, en tu bolsillo! Paga rápidamente escaneando un código QR. Como comerciante, recibes los pagos de forma fiable e instantáneamente. Bitcoin Wallet es la primera Bitcoin app para movil, e incluso la mas segura!

CARACTERÍSTICAS:

• ¡No requiere registro, servidor en la nube o servicio web! Este monedero es auténticamente entre pares (peer-to-peer).
• Muestra la cantidad de Bitcoins en BTC y mBTC
• Conversión a divisas nacionales.
• Envío y recepción de bitcoins vía NFC, códigos QR o URL de Bitcoin.
• Libreta de direcciones para guardar las direcciones Bitcoin más utilizadas.
• Cuando no tengas conexión, puedes seguir pagando via Bluetooth.
• Notificación al recibir monedas.
• Widget para el saldo de bitcoins.
>>>>>>> d84c85be

Puedes descubrir más sobre Litecoin en
http://litecoin.org

<<<<<<< HEAD
Si quieres contribuir a Litecoin Wallet, el proyecto está localizado en
https://github.com/Litecoin-Java/bitcoin-wallet
=======
Si quieres contribuir a Bitcoin Wallet, el proyecto se encuentra en
https://github.com/schildbach/bitcoin-wallet
>>>>>>> d84c85be

Licencia: GPLv3
¡Úsalo bajo tu propio riesgo!
http://www.gnu.org/licenses/gpl-3.0.en.html<|MERGE_RESOLUTION|>--- conflicted
+++ resolved
@@ -1,15 +1,3 @@
-<<<<<<< HEAD
-Consiste en una cartera de litecoins para tu dispositivo Android. Puedes enviar litecoins entre teléfonos haciendo explorar los códigos QR que muestra la aplicación o mediante NFC (Near Field Communication).
-
-CARACTERÍSTICAS:
-
-• Visualización del saldo de la cartera en Litecoin y en otras monedas.
-• Envío y recpción de litecoins a través de NFC, códigos QR o URL Litecoin.
-• Libreta de direcciones para guardar las direcciones Litecoin utilizadas habitualmente.
-• Las transacciones se pueden llevar a cabo sin conexión, ejecutándose al recuperar la conexión.
-• Notificaciones de sistema para la conectividad a la red Litecoin y para la recepción de litecoins.
-• Widget de aplicación para el saldo Litecoin.
-=======
 Ten tus Bitcoins siempre contigo, en tu bolsillo! Paga rápidamente escaneando un código QR. Como comerciante, recibes los pagos de forma fiable e instantáneamente. Bitcoin Wallet es la primera Bitcoin app para movil, e incluso la mas segura!
 
 CARACTERÍSTICAS:
@@ -22,18 +10,12 @@
 • Cuando no tengas conexión, puedes seguir pagando via Bluetooth.
 • Notificación al recibir monedas.
 • Widget para el saldo de bitcoins.
->>>>>>> d84c85be
 
-Puedes descubrir más sobre Litecoin en
-http://litecoin.org
+Puedes descubrir más sobre Bitcoin en
+http://bitcoin.org
 
-<<<<<<< HEAD
-Si quieres contribuir a Litecoin Wallet, el proyecto está localizado en
-https://github.com/Litecoin-Java/bitcoin-wallet
-=======
 Si quieres contribuir a Bitcoin Wallet, el proyecto se encuentra en
 https://github.com/schildbach/bitcoin-wallet
->>>>>>> d84c85be
 
 Licencia: GPLv3
 ¡Úsalo bajo tu propio riesgo!
