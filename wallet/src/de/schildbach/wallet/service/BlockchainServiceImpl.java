--- conflicted
+++ resolved
@@ -287,26 +287,6 @@
 				@Override
 				public void run()
 				{
-<<<<<<< HEAD
-					final boolean connectivityNotification = prefs.getBoolean(Constants.PREFS_KEY_CONNECTIVITY_NOTIFICATION, false);
-
-					if (!connectivityNotification || numPeers == 0)
-					{
-						nm.cancel(NOTIFICATION_ID_CONNECTED);
-					}
-					else
-					{
-						final NotificationCompat.Builder notification = new NotificationCompat.Builder(BlockchainServiceImpl.this);
-						notification.setSmallIcon(R.drawable.stat_sys_peers, numPeers > 4 ? 4 : numPeers);
-						notification.setContentTitle(getString(R.string.app_name));
-						notification.setContentText(getString(R.string.notification_peers_connected_msg, numPeers));
-						notification.setContentIntent(PendingIntent.getActivity(BlockchainServiceImpl.this, 0, new Intent(BlockchainServiceImpl.this,
-								WalletActivity.class), 0));
-						notification.setWhen(System.currentTimeMillis());
-						notification.setOngoing(true);
-						nm.notify(NOTIFICATION_ID_CONNECTED, notification.getNotification());
-					}
-=======
                     if (numPeers == 0)
                     {
                         nm.cancel(NOTIFICATION_ID_CONNECTED);
@@ -332,8 +312,6 @@
                                                         .setAction(BlockchainService.ACTION_STOP_SERVICE), 0));
                         nm.notify(NOTIFICATION_ID_CONNECTED, notification.build());
                     }
->>>>>>> 64b855ca
-
 					// send broadcast
 					sendBroadcastPeerState(numPeers);
 				}
