--- conflicted
+++ resolved
@@ -1,5 +1,5 @@
 /*
- * Copyright 2011-2014 the original author or authors.
+ * Copyright 2011-2013 the original author or authors.
  *
  * This program is free software: you can redistribute it and/or modify
  * it under the terms of the GNU General Public License as published by
@@ -23,12 +23,8 @@
 
 import javax.annotation.Nonnull;
 
-<<<<<<< HEAD
 import com.google.bitcoin.core.Utils;
 import de.schildbach.wallet.Constants;
-=======
-import com.google.bitcoin.core.NetworkParameters;
->>>>>>> 483e0227
 
 /**
  * @author Andreas Schildbach, Litecoin Dev Team
